﻿# CMakeLists.txt for "Radar" project

# Define the minimum CMake version and project name
cmake_minimum_required(VERSION 3.12)
project(Radar)

# Set C++ standard to C++20 if CMake version is greater than 3.12
if (CMAKE_VERSION VERSION_GREATER 3.12)
  set(CMAKE_CXX_STANDARD 20)
endif()

# Include directories for headers
include_directories(${CMAKE_SOURCE_DIR})
include_directories(include radar_sensor/sensor_data/lib radar_sensor)

# Add individual source files and headers
set(SOURCES
    "Radar.cpp" "Radar.h"
<<<<<<< HEAD
    "radar_sensor/IWR6843.cpp" "radar_sensor/IWR6843.h")
=======
    "radar_sensor/IWR6843.cpp" "radar_sensor/IWR6843.h"
    "radar_sensor/sensor_data/TLVFrame.cpp" "radar_sensor/sensor_data/TLVFrame.h"
    "radar_sensor/sensor_data/SensorData.cpp" "radar_sensor/sensor_data/SensorData.h"
)
>>>>>>> 8d8bd627

# Add the executable for the project
add_executable(Radar ${SOURCES})

# Add any required libraries here if needed
# target_link_libraries(Radar <library_name>)<|MERGE_RESOLUTION|>--- conflicted
+++ resolved
@@ -1,4 +1,4 @@
-﻿# CMakeLists.txt for "Radar" project
+# CMakeLists.txt for "Radar" project
 
 # Define the minimum CMake version and project name
 cmake_minimum_required(VERSION 3.12)
@@ -16,14 +16,10 @@
 # Add individual source files and headers
 set(SOURCES
     "Radar.cpp" "Radar.h"
-<<<<<<< HEAD
-    "radar_sensor/IWR6843.cpp" "radar_sensor/IWR6843.h")
-=======
     "radar_sensor/IWR6843.cpp" "radar_sensor/IWR6843.h"
     "radar_sensor/sensor_data/TLVFrame.cpp" "radar_sensor/sensor_data/TLVFrame.h"
     "radar_sensor/sensor_data/SensorData.cpp" "radar_sensor/sensor_data/SensorData.h"
 )
->>>>>>> 8d8bd627
 
 # Add the executable for the project
 add_executable(Radar ${SOURCES})
