--- conflicted
+++ resolved
@@ -1,12 +1,8 @@
-<<<<<<< HEAD
-﻿#include "Radar.h"
-#include "radar_sensor/IWR6843.h"
-=======
-﻿// Radar.cpp: Definiert den Einstiegspunkt für die Anwendung.
+// Radar.cpp: Definiert den Einstiegspunkt für die Anwendung.
 //
->>>>>>> 8d8bd627
 
 #include "Radar.h"
+#include "radar_sensor/IWR6843.h"
 
 using namespace std;
 
@@ -38,7 +34,6 @@
 void readData(int dataPortFd);
 
 int main() {
-<<<<<<< HEAD
     IWR6843 sensor = IWR6843();
     sensor.init("/dev/ttyUSB0", "/dev/ttyUSB1", "../configs/xwr68xx_AOP_profile_2024_10_31T16_15_25_003.cfg");
 
@@ -46,36 +41,6 @@
     {
         sensor.poll();
     }
-=======
-    // Open and configure config port
-    int configPortFd = openSerialPort("/dev/ttyUSB0", B115200);
-    if (configPortFd < 0) return -1;
-
-    // Open and configure data port
-    int dataPortFd = openSerialPort("/dev/ttyUSB1", B921600);
-    if (dataPortFd < 0) {
-        close(configPortFd);
-        return -1;
-    }
-
-    // Load and send configuration file
-    readConfigFileAndSend(configPortFd, "../configs/xwr68xx_AOP_profile_2024_10_31T16_15_25_003.cfg");
-
-    // Read data from data port until we have enough samples
-    while (values.size() < numBytes) {
-        readData(dataPortFd);
-    }
-
-    // Close ports
-    close(dataPortFd);
-    close(configPortFd);
-
-    // Pattern search and sublist creation
-    std::vector<uint8_t> pattern = { 0x02, 0x01, 0x04, 0x03, 0x06, 0x05, 0x08, 0x07 };
-    auto patternIndexes = findPatternIndexes(values, pattern);
-    auto sublists = splitByPatternIndexes(values, patternIndexes);
-
->>>>>>> 8d8bd627
     return 0;
 }
 
